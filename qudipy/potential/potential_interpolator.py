--- conflicted
+++ resolved
@@ -138,11 +138,7 @@
         # Get number of control vector inputs
         try:
             n_pts = len(volt_vec[0])
-<<<<<<< HEAD
-        except:
-=======
         except TypeError:
->>>>>>> f7990a9c
             n_pts = 1
             
         # Get a 1D array of all coordinate points we need to query the
