--- conflicted
+++ resolved
@@ -136,15 +136,10 @@
                                  ' range of grid vectors.')
         # Get number of control vector inputs
         try:
-<<<<<<< HEAD
             n_inputs = len(volt_vec[0])
         except TypeError:
             n_inputs = 1 
-=======
-            n_pts = len(volt_vec[0])
-        except TypeError:
-            n_pts = 1
->>>>>>> f7990a9c
+
             
         # Get a 1D array of all coordinate points we need to query the
         # interpolator at
