"""
Quantum utility solver functions

@author: simba
"""

import numpy as np
import time
import qudipy as qd
import qudipy.exchange as ex
from scipy import sparse
from scipy.sparse.linalg import eigsh 
from scipy.linalg import eigh
from qudipy.qutils.math import inner_prod

def build_1DSE_hamiltonian(consts, gparams):
    ''' 
    Build a single electron Hamilonian for the 1-dimensional potential 
    specified in the gparams class. The laplacian operator is approximated by
    using a 1D 3-point stencil. The Hamilonian assumes a natural ordering 
    format along the main diagonal.

    Parameters
    ----------
    consts : Constants class
        Contains constants value for material system.
    gparams : GridParameters class
        Contains grid and potential information

    Returns
    -------
    ham_1D : sparse 2D array
        1-dimensional Hamtilonian. The diagonal elements are in natural
        ordering format

    '''
    
    # Build potential energy hamiltonian term
    PE_1D = sparse.diags(gparams.potential)
    
    # Build the kinetic energy hamiltonian term
    
    # Construct dummy block matrix B
    KE_1D = sparse.eye(gparams.nx)*(-2/(gparams.dx**2))
    # Add the +/-1 off diagonal entries for the 1/dx^2 elements
    KE_1D = KE_1D + sparse.diags(np.ones(gparams.nx-1)/(gparams.dx**2),-1)
    KE_1D = KE_1D + sparse.diags(np.ones(gparams.nx-1)/(gparams.dx**2),1)
    
    # Multiply by unit coefficients
    if consts.units == 'Ry':
        KE_1D = -KE_1D
    else:
        KE_1D = -consts.hbar**2/(2*consts.me)*KE_1D    
        
    # Assemble the full Hamiltonian with potential and kinetic terms
    ham_1D = PE_1D + KE_1D
    
    return ham_1D

def build_2DSE_hamiltonian(consts, gparams):
    '''
    Build a single electron Hamilonian for the 2-dimensional potential 
    specified in the gparams class. The laplacian operator is approximated by 
    using a 2D 5-point stencil. The Hamiltonian assumes a natural ordering
    format along the main diagonal.

    Parameters
    ----------
    consts : Constants class
        Contains constants value for material system.
    gparams : GridParameters class
        Contains grid and potential information

    Returns
    -------
    ham_2D : sparse 2D array
        2-dimensional Hamtilonian. The diagonal elements are in natural
        ordering format.

    '''
    
    # Build potential energy hamiltonian term
    PE_2D = sparse.diags(
        np.squeeze(gparams.convert_MG_to_NO(gparams.potential)))
    
    # Build the kinetic energy hamiltonian term
    
    # Construct B matrix
    B = sparse.eye(gparams.nx)*(-2/(gparams.dx**2) - 2/(gparams.dy**2))
    # Add the +/-1 off diagonal entries for the 1/dx^2 elements
    B = B + sparse.diags(np.ones(gparams.nx-1)/(gparams.dx**2),-1)
    B = B + sparse.diags(np.ones(gparams.nx-1)/(gparams.dx**2),1)
    
    # Now create a block diagonal matrix of Bs
    KE_2D = sparse.kron(sparse.eye(gparams.ny), B)
    # Now set the off diagonal entries for the 1/dy^2 elements
    KE_2D = KE_2D + sparse.kron(sparse.diags(np.ones(gparams.ny-1),-1),
                                sparse.eye(gparams.nx)/(gparams.dy**2))
    KE_2D = KE_2D + sparse.kron(sparse.diags(np.ones(gparams.ny-1),1),
                                sparse.eye(gparams.nx)/(gparams.dy**2))
    
    # Multiply by appropriate unit coefficients
    if consts.units == 'Ry':
        KE_2D = -KE_2D
    else:
        KE_2D = -consts.hbar**2/(2*consts.me)*KE_2D    
        
    # Assemble the full Hamiltonian with potential and kinetic terms
    ham_2D = PE_2D + KE_2D
    
    return ham_2D

def solve_schrodinger_eq(consts, gparams, n_sols=1):
    '''
    Solve the time-independent Schrodinger-Equation H|Y> = E|Y> where H is
    the single-electron 1 (or 2)-dimensional Hamiltonian.

    Parameters
    ----------
    consts : Constants class
        Contains constants value for material system.
    gparams : GridParameters class
        Contains grid and potential information.   
        
    Keyword Arguments
    -----------------
    n_sols: int, optional
        Number of eigenvectors and eigenenergies to return. The default is 1.

    Returns
    -------
    eig_ens : complex 1D array
        Lowest eigenenergies sorted in ascending order.
    eig_vecs : complex 2D array
        Corresponding eigenvectors in either natural order (1D) or meshgrid 
        (2D) format. eig_vecs[i] is the ith eigenvector with corresponding
        eigenvalue eig_ens[i].
        

    '''
    
    # Determine if a 1D or 2D grid and build the respective Hamiltonian
    if gparams.grid_type == '1D':
        hamiltonian = build_1DSE_hamiltonian(consts, gparams)
    elif gparams.grid_type == '2D':
        hamiltonian = build_2DSE_hamiltonian(consts, gparams)   
        
    # Solve the Schrodinger equation (eigenvalue problem)
    eig_ens, eig_vecs = eigsh(hamiltonian.tocsc(), k=n_sols, M=None,
                                           sigma=gparams.potential.min())
    
    # Sort the eigenvalues in ascending order (if not already)
    idx = eig_ens.argsort()   
    eig_ens = eig_ens[idx]
    # Transpose so first index corresponds to the ith e-vector
    eig_vecs = eig_vecs.T
    # Sort eigenvectors to match eigenvalues
    eig_vecs = eig_vecs[idx,:]
    
    # Normalize the wavefunctions and convert to meshgrid format if it's a 2D
    # grid system
    if gparams.grid_type == '2D':
        eig_vecs_mesh = np.zeros((n_sols, gparams.ny, gparams.nx),
                                 dtype=complex)
    for idx in range(n_sols):
        curr_wf = eig_vecs[idx,:]
        
        if gparams.grid_type == '1D':
            norm_val = inner_prod(gparams, curr_wf, curr_wf)
            eig_vecs[idx,:] = curr_wf/np.sqrt(norm_val)
        
        if gparams.grid_type == '2D':
            norm_val = inner_prod(gparams, gparams.convert_NO_to_MG(
                curr_wf), gparams.convert_NO_to_MG(curr_wf))
        
            curr_wf = curr_wf/np.sqrt(norm_val)
            
            eig_vecs_mesh[idx,:,:] = gparams.convert_NO_to_MG(curr_wf)
            
    if gparams.grid_type == "2D":
        eig_vecs = eig_vecs_mesh
    
    return eig_ens, eig_vecs

def solve_many_elec_SE(gparams, n_elec, n_xy_ho, n_se=7, n_sols=4, 
                       consts=qd.Constants("vacuum"), optimize_omega=True,
                       omega=None, opt_omega_n_se=2, ho_cmes=None, 
                       cme_dir=None, spin_subspace='all'):
    '''
    This function calculates the many electron energy spectra given an
    arbitrary potential landscape. The energy spectra is found using a modified
    LCHO-CI approach where we approximate the single electron orbitals of the
    potential using a basis of harmonic orbitals centered at the coordinate
    system origin. This calculation will load a pre-calculated set of Coulomb
    matrix elements (CMEs) if it is available (if not, it will calculate them
    but this computation time is costly).

    Parameters
    ----------
<<<<<<< HEAD
    gparams : TYPE
        DESCRIPTION.
    n_elec : TYPE
        DESCRIPTION.
    n_xy_ho : TYPE
        DESCRIPTION.
    n_se : TYPE
        DESCRIPTION.
    n_sols : TYPE, optional
        DESCRIPTION. The default is 4.
    consts : TYPE, optiona
        DESCRIPTION. The default is "vacuum".
    optimize_omega : TYPE, optional
        DESCRIPTION. The default is True.
    omega : TYPE, optional
        DESCRIPTION. The default is None.
    opt_omega_n_se : TYPE, optional
        DESCRIPTION, The default is 2.
    ho_cmes : TYPE, optional
        DESCRIPTION. The default is None.
    cme_dir : TYPE, optional
        DESCRIPTION. The default is None.
    spin_subspace : TYPE, optional
        DESCRIPTION. The default is 'all'.
=======
    gparams : GridParameters class
        Contains grid and potential information.   
    n_elec : int
        Number of electrons in the system.
    n_xy_ho : int array
        Number of harmonic orbitals along x and y axes to use when calculating
        the many electron energy spectra. Input should have two elements [nx, ny]
    n_se : int
        Number of single electron energy levels to consider when calculating
        the many electron energies.
        
    Keyword Arguments
    -----------------
    n_sols : int, optional
        Number of many electron eigenenergies and eigenvectors to return. The
        default is 4.
    consts : Constants class, optional
        Contains constants value for material system. The default is "vacuum".
    optimize_omega : bool, optional
        Specify whether to optimize choice of omega used to construct the basis
        of single electron harmonic orbitals. The default is True.
    omega : double, optional
        Initial guess for omega used to construct single electron harmonic
        orbital basis. The default is None.
    opt_omega_n_se : int, optional
        Number of single electron states to use when optimizing choice of omega.
        The default is 2.
    ho_CMEs : 2D double array, optional
        Coulomb matrix elements for the single electron harmonic orbital basis
        when omega=1. Preloading this value significantly improves calculation
        speed. When not specified, these will be calculated as needed. The
        default is None.
    CME_path : string, optional
        Full file path to either the location of a precalculated ho_CMEs or to
        where the ho_CMEs should be saved after being calculated. If not 
        specified, then ho_CMEs will neither be loaded nor saved. The default
        is None.
    spin_subspace : int array, optional
        Specifies which sping subspaces to use when constructing the 2nd 
        quantization Hamiltonian. As an example, for a 3 electron system, there
        are four possible S_z values [-1.5, -0.5, 0.5, 1.5]. To use only 
        S_z > 0, set spin_subspace=[2,3] corresponding to the 3rd and 4th 
        elemtns of the array. To use all spin subspaces, set spin_subspace='all'.
        The default is 'all'.
>>>>>>> ad945913

    Returns
    -------
    many_elec_ens : double array
        The many electron eigenergies.
    many_elec_vecs : double array
        The many electron eigenvectors.

    '''
    
    total_calc_time = time.time()
    
    print('Begining many body energy calculation...\n')
    
    #********************#
    # omega optimization #
    #********************#
    opt_omega_time = time.time()
    if optimize_omega:
        print('Optimizing choice of omega in approximating the single ' +
              'electron orbitals...\n')
        omega_opt, __ = ex.optimize_HO_omega(gparams, 
                                             nx=n_xy_ho[0], ny=n_xy_ho[1],
                                             omega_guess=omega,
                                             n_se_orbs=opt_omega_n_se, 
                                             consts=consts)
        
        print(f'Found an optimal omega of {omega_opt:.2E}.\n')
        opt_omega_time = time.time() - opt_omega_time
        print('Done!')
        print(f'Elapsed time is {opt_omega_time} seconds.\n')
    else:
        omega_opt = omega
        opt_omega_time = time.time() - opt_omega_time
        
    #**********************#
    # Building 2D HO basis #
    #**********************#
    print('Finding 2D harmonic orbitals at origin...\n');
    # Create a new basis of HOs centered at the origin of our dots
    origin_hos = ex.build_HO_basis(gparams, omega=omega_opt, 
                                   nx=n_xy_ho[0], ny=n_xy_ho[1], ecc=1.0,
                                   consts=consts)
    print('Done!\n')
    
    #**********#
    # A matrix #
    #**********#
    print('Finding A matrix...\n')
    
    a_mat_time = time.time()
    __, a_mat, lcho_ens = ex.basis_transform(gparams, origin_hos, 
                                                           consts=consts, 
                                                           unitary=True,
                                                           ortho_basis=True)
    
    # Truncate A in accordance with how many itinerant orbitals we want
    a_mat = a_mat[:n_se, :]
    lcho_ens = lcho_ens[:n_se]
        
    a_mat_time = time.time() - a_mat_time
    print('Done!')
    print(f'Elapsed time is {a_mat_time} seconds.\n')

    #************#
    # CME matrix #
    #************#
    if ho_cmes:
        print('Harmonic orbital CME matrix supplied as an argument!\n')
    elif cme_dir:
        print('Loading harmonic orbital CME matrix from the specified '+
                        'directory\n')
        try:
            with open(cme_dir+f'\\CMEs_{n_xy_ho[0]}x{n_xy_ho[1]}.npy',
                                         'rb') as f:
                ho_cmes = np.load(f)
        except FileNotFoundError:
            print('CME library of the specified dimensions is not found')

    else:
        print('Harmonic orbital CME matrix NOT supplied as an argument!\n'+
              'Will construct the CME matrix now...\n')
        
        cme_time = time.time()
        ho_cmes = ex.calc_origin_cme_matrix(n_xy_ho[0], n_xy_ho[1], omega=1.0)
        cme_time = time.time() - cme_time
        print('Done!')
        print(f'Elapsed time is {cme_time} seconds.\n')
    
    #***************#
    # Transform CME #
    #***************#
    transform_time = time.time()
    print('Transforming the CME library to single electron basis...\n')
    
    '''
    MATLAB CODE TO EVENTUALLY IMPLEMENT
    % Get a subset of the CMEs if the given nOrigins parameter in the
    % simparams file is less than what we've solved for in the library
    % already. Useful for checking convergence wrt number of orbitals. 
    CMEs_lib_sub = getSubsetOfCMEs(sparams, CMEs_lib);
    '''
    
    # Scale the CMEs to match the origin HOs used to construct the
    # transformation matrix
    A = np.sqrt(1.0 / omega_opt)

    # Now do a basis transformation using a_mat
    full_trans_mat = np.kron(a_mat, a_mat)
    
    se_cmes = full_trans_mat @ (ho_cmes / A) @ full_trans_mat.conj().T
    
    transform_time = time.time() - transform_time
    print('Done!')
    print(f'Elapsed time is {transform_time} seconds.\n')
    
    #************************************#
    # Build 2nd quantization hamiltonian #
    #************************************#
    
    build2nd_time = time.time()
    print('Building 2nd quantization Hamiltonian and diagonalizing...')
    
    # Build the 2nd quantization Hamiltonian and then diagonalize it to
    # obtain the egienvectors and eigenenergies of the many electron system.
    ham_2q = ex.build_second_quant_ham(n_elec, spin_subspace, n_se, lcho_ens,
                                       se_cmes)
    
    build2nd_time = time.time() - build2nd_time
    print('Done!\n')
    print(f'Elapsed time is {build2nd_time} seconds.\n')
    
    # Now diagonalize the many electron hamiltonian
    many_elec_ens, many_elec_vecs = eigh(ham_2q, subset_by_index=[0,n_sols-1])
    
    total_calc_time = time.time() - total_calc_time
    
    # Display runtime information/etc.
    print(f'Total calculation time: {total_calc_time:.2f} sec, '+
          f'{total_calc_time/60:.2f} min.')
    
    print(f'Time optimizing omega: {opt_omega_time:.2f} sec, '+
          f'{opt_omega_time/total_calc_time*100:.2f}% of total.')
    
    print(f'Time finding A matrix: {a_mat_time:.2f} sec, '+
          f'{a_mat_time/total_calc_time*100:.2f}% of total.')
    
    print(f'Time transforming CMEs: {transform_time:.2f} sec, '+
          f'{transform_time/total_calc_time*100:.2f}% of total.')
    
    print(f'Time building 2nd quantization H: {build2nd_time:.2f} sec, '+
          f'{build2nd_time/total_calc_time*100:.2f}% of total.')
    
    return many_elec_ens, many_elec_vecs
    
    
    
    
    
    
    
    
    
    
    
    
    
    
    
    
    
    
    
    
        

    <|MERGE_RESOLUTION|>--- conflicted
+++ resolved
@@ -197,32 +197,6 @@
 
     Parameters
     ----------
-<<<<<<< HEAD
-    gparams : TYPE
-        DESCRIPTION.
-    n_elec : TYPE
-        DESCRIPTION.
-    n_xy_ho : TYPE
-        DESCRIPTION.
-    n_se : TYPE
-        DESCRIPTION.
-    n_sols : TYPE, optional
-        DESCRIPTION. The default is 4.
-    consts : TYPE, optiona
-        DESCRIPTION. The default is "vacuum".
-    optimize_omega : TYPE, optional
-        DESCRIPTION. The default is True.
-    omega : TYPE, optional
-        DESCRIPTION. The default is None.
-    opt_omega_n_se : TYPE, optional
-        DESCRIPTION, The default is 2.
-    ho_cmes : TYPE, optional
-        DESCRIPTION. The default is None.
-    cme_dir : TYPE, optional
-        DESCRIPTION. The default is None.
-    spin_subspace : TYPE, optional
-        DESCRIPTION. The default is 'all'.
-=======
     gparams : GridParameters class
         Contains grid and potential information.   
     n_elec : int
@@ -267,7 +241,6 @@
         S_z > 0, set spin_subspace=[2,3] corresponding to the 3rd and 4th 
         elemtns of the array. To use all spin subspaces, set spin_subspace='all'.
         The default is 'all'.
->>>>>>> ad945913
 
     Returns
     -------
